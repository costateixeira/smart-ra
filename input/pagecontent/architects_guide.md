--- conflicted
+++ resolved
@@ -65,11 +65,8 @@
 ==To Do:== add your name 
 The following people are contributing to the core architecture
 * Carl Leitner (WHO)
-<<<<<<< HEAD
 * Rada Hussein (LBG)
-=======
 * José Costa Teixeira (Belgium)
->>>>>>> c92cf239
 * Anusree Jayakrishnan (Centre for Digital Public Infrastructure)
 
 
