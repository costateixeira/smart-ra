### Architect's Guide


<div style="display:block">
	<img src="architecture.png" width="675em"/>
</div>


#### Scope

In the development of Reference Architecture, the following areas are to be considered:
* The intersection of health infrastructural components with foundational infrastructural components 
* The intersection of health infrastructural components with digital health applications
* An individuals access to personal health records and utilization digital health services
* The necessary digital infrastructure to operationalization workflows defined in [Digital Adaptation Kits](https://pmc.ncbi.nlm.nih.gov/articles/PMC8885357/)

#### Methodology and Tooling

Architectural documentation shall follow the [WHO SMART Guideline](https://www.who.int/teams/digital-health-and-innovation/smart-guidelines) methodology which structures digital health documentation into the following components:
* L1: Narrative
* L2: Operational
* L3: Machine Readable
* L4: Executable
* L5: Dynamic

The primary focus will be creating the L3 artifacts necessary for the realizing of prioritized digital health workflows and a set of tests that can be utilized by digital health vendors to determine the adherence of their products to that infrastructure.  In some cases, the L2 artifacts may not be fully developed and the architects will contribute to the development of these artifacts in coordination with appropriate subject matter experts.

For the production of content, we utilize the [HL7 FHIR IG Publisher](https://build.fhir.org/ig/FHIR/ig-guidance/) as the main publication tool for the development of architectural content.  In particular, the [Authoring L3 Content](https://smart.who.int/ig-starter-kit/authoring_overview.html).

#### Utilization of L2: Digital Adaptation Kits

The Digital Adaptation Kits (DAKs) provide a structured set of business requirements for digital health applications.  While some of these artifacts will be or are already being developed using standards for business requirements (e.g. BPMN, DMN tables) this artifacts are primarily designed for accurate representation of business needs from subject matter experts by business analysts. We are developing tooling to automate or ease the development of corresponding L3 artifacts in terms of HL7 FHIR Resources.

One essential component of this is the definition and representation of the appropriate requirements (as FHIR Requirements resources)  and system or human actors (as FHIR ActorDefinition resources).  (Draft) examples include:
* [DAK: Birth Defects Surveillance](http://worldhealthorganization.github.io/smart-dak-bds/artifacts.html) from the [system requirements](https://worldhealthorganization.github.io/smart-dak-bds/system-requirements.html)
* [DAK: Clinical Care in Crises](http://worldhealthorganization.github.io/smart-dak-ccc/artifacts.html) from the [system requirements](https://worldhealthorganization.github.io/smart-dak-bds/system-requirements.html)
* [DAK: Immunizations](http://worldhealthorganization.github.io/smart-dak-immz/artifacts.html) from the [system requirements](https://worldhealthorganization.github.io/smart-dak-immz/system-requirements.html)


Another essential component are the generic business processes and workflows (which we are standardizing to BPMN diagrams for computability).  These workflows outline the main functionality needed for the actors/generic personas.  The Reference Architecture shall define the digital health infrastructural components and necessary transactions (e.g. messages sent via APIs) to realize these workflows.


#### Relationship to OpenHIE 
The Reference Architecture draws from the [OpenHIE](https://ohie.org/) architectural components, in particular the Business Domain Services & Registry Services.

==To Do:== review [OpenHIE components](https://guides.ohie.org/arch-spec/architecture-specification/overview-of-the-architecture#architecture-component-descriptions) and include them, refining as necessary, into the Reference Architecture.

* Registry Services:
  * Terminology Services
  * Client Registry
  * Facility Registry
  * Health Worker Registry
  * Product Catalogue
* Business Domain Services:
  * Logistics Management System
  * Shared Health Records
  * Health Management Information System
  * Finance and Insurance Service

These components should be brought into the architecture by identifying a specific requirement or workflow coming from a DAK.

#### Architects and Technical Writers


==To Do:== add your name 
The following people are contributing to the core architecture
* Carl Leitner (WHO)
<<<<<<< HEAD
* Rada Hussein (LBG)
=======
* Anusree Jayakrishnan (Centre for Digital Public Infrastructure)

>>>>>>> a9346f61


<|MERGE_RESOLUTION|>--- conflicted
+++ resolved
@@ -65,11 +65,8 @@
 ==To Do:== add your name 
 The following people are contributing to the core architecture
 * Carl Leitner (WHO)
-<<<<<<< HEAD
 * Rada Hussein (LBG)
-=======
 * Anusree Jayakrishnan (Centre for Digital Public Infrastructure)
 
->>>>>>> a9346f61
 
 
