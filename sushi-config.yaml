id: smart.who.int.ra
canonical: http://smart.who.int/ra
name: RA
title: Reference Architecture
description: The Reference Architecture Implementation Guide to be used as a starting point for building infrastructure with the SMART Guidelines aproach
status: draft # draft | active | retired | unknown
experimental: false
version: 0.1.0
fhirVersion: 4.0.1 # https://www.hl7.org/fhir/valueset-FHIR-version.html
#fhirVersion: 4.3.0 # https://www.hl7.org/fhir/valueset-FHIR-version.html
copyrightYear: 2023+
releaseLabel: ci-build # ci-build | draft | qa-preview | ballot | trial-use | release | update | normative+trial-use
license: CC-BY-SA-3.0-IGO # https://www.hl7.org/fhir/valueset-spdx-license.html
jurisdiction: http://unstats.un.org/unsd/methods/m49/m49.htm#001 "World" # https://www.hl7.org/fhir/valueset-jurisdiction.html
publisher:
  name: WHO
  url: http://who.int
  # email: test@example.org

dependencies:
#  hl7.fhir.core:
#    id: r4b
#    version: 4.6.0
#    reason: |
#      This IG leverages subscription constructs pre-adopted from R4B.  Importing this IG makes the relevant terminologies available.
  # NOTE: These dependencies are required because SUSHI doesn't load transitive dependencies
  # See the zulip thread here: https://chat.fhir.org/#narrow/stream/215610-shorthand/search/transitive
  hl7.terminology: 5.5.0
  hl7.fhir.uv.extensions.r4: 5.1.0
  hl7.fhir.uv.cql: 1.0.0
  hl7.fhir.uv.crmi: 1.0.0
  hl7.fhir.uv.sdc: 3.0.0
  hl7.fhir.uv.cpg: 2.0.0
  hl7.fhir.us.cqfmeasures: 5.0.0
  # Actual dependencies
  hl7.fhir.uv.extensions.r5: 5.2.0
  ihe.iti.mcsd: 
    id: IHE_ITI_mCSD
    uri: https://profiles.ihe.net/ITI/mCSD/ImplementationGuide/ihe.iti.mcsd 
    version: current
  ihe.iti.svcm: 
    id: IHE_ITI_SVCM
    uri: https://profiles.ihe.net/ITI/mCSD/ImplementationGuide/ihe.iti.svcm 
    version: current

  smart.who.int.pcmt:
    id: pcmt
    version: current
    reason: This IG uses SMART base computable guideline capabilities

#  smart.who.int.trust:
#    id: trust
#    version: 1.2.0
#    reason: This IG uses SMART base computable guideline capabilities
    
  smart.who.int.base:
    id: sb
    version: 0.1.0
    reason: This IG uses SMART base computable guideline capabilities
  # smart.who.int.base-clinical:
  #   id: sbc
  #   version: current
  #   reason: This IG uses SMART base clinical capabilities

meta:
  profile:
    - http://smart.who.int/base/StructureDefinition/SGImplementationGuide

pages:
  index.md:
    title: Home
    changes.md:
      title: Changes
    dependencies.md:
      title: Dependencies
    references.md:
      title: References
    adapting.md:
      title: Adapting Guidelines for Country use
    license.md:
      title: License
    architects_guide.md:
      title: Architect's Guide
    scoping.md:
      title: Scoping
  business-requirements.md:
    title: Business Requirements
    concepts.md:
      title: Concepts
    personas.md:
      title: Generic Personas
    scenarios.md:
      title: User Scenarios
    business-processes.md:
      title: Business Processes
    dictionary.md:
      title: Data Dictionary
    decision-logic.md:
      title: Decision-support logic
    indicators.md:
      title: Indicator and Performance Metrics
    functional-requirements.md:
      title: Functional Requirements
    non-functional-requirements.md:
      title: Non-functional Requirements
  data-models-and-exchange.md:
    title: Data Models and Exchange
    system-actors.md:
      title: System Actors
    sequence-diagrams.md:
      title: Sequence Diagrams
    transactions.md:
      title: Transactions
#    logical-models.md:                                                                                                                                                   
#      title: Logical Models                                                                                                                                              
    indicators-measures.md:
      title: Indicators and Measures
#    profiles.xml:                                                                                                                                                        
#      title: Content profiles 
    codings.md:
      title: Codings
  deployment.md:
    title: Deployment
    security-privacy.md:
      title: Security and Privacy Considerations
    testing.md: 
      title: Testing
    test-data.md: 
      title: Test Data
    reference-implementations.md: 
      title: Reference Implementations
    trust_domain.md:
      title: Trust Domains
    downloads.md: 
      title: Downloads
  indices.md:
    title: Indices
    artifacts.html: 
      title: Artifact Index
    maps.md: 
      title: Mappings


menu:
  Home: 
    Summary: index.html
    Changes: changes.html
    Dependencies: dependencies.html
    References: references.html
    Adapting Guidelines for Country use: adapting.html
<<<<<<< HEAD
    Architect's Guide: architects_guide.html
=======
    Scope: scoping.html
    Architect Guide: architects_guide.html
>>>>>>> 51e92116
  Business Requirements: 
    Concepts: concepts.html
    Generic Personas: personas.html
    User Scenarios: scenarios.html
    Business Processes: business-processes.html
    Data Dictionary: dictionary.html
    Decision-support Logic: decision-logic.html
    Indicator and Performance Metrics: indicators.html
    Functional Requirements: functional-requirements.html
    Non-functional Requirements: non-functional-requirements.html
  Data Models and Exchange:
    System Actors: system-actors.html
    Sequence Diagrams: sequence-diagrams.html
    Transactions: transactions.html
    Indicators and Measures: indicators-measures.html
    Codings: codings.html

  Deployment:
    Security and Privacy Considerations: security-privacy.html
    Testing: testing.html
    Test Data: test-data.html
    Reference Implementations: reference-implementations.html
    Trust Domains: trust_domain.html
    Downloads: downloads.html

  Indices:
    Artifact Index: artifacts.html
    Mappings: maps.html
    
# ╭───────────────────────────Less Common Implementation Guide Properties──────────────────────────╮
# │  Uncomment the properties below to configure additional properties on the ImplementationGuide  │
# │  resource. These properties are less commonly needed than those above.                         │
# ╰────────────────────────────────────────────────────────────────────────────────────────────────╯
#
# Those who need more control or want to add additional details to the contact values can use
# contact directly and follow the format outlined in the ImplementationGuide resource and
# ContactDetail.
#
# contact:
#   - name: Bob Smith
#     telecom:
#       - system: email # phone | fax | email | pager | url | sms | other
#         value: bobsmith@example.org
#         use: work
#
#
# The global property corresponds to the IG.global property, but it
# uses the type as the YAML key and the profile as its value. Since
# FHIR does not explicitly disallow more than one profile per type,
# neither do we; the value can be a single profile URL or an array
# of profile URLs. If a value is an id or name, SUSHI will replace
# it with the correct canonical when generating the IG JSON.
#
# global:
#   Patient: http://example.org/fhir/StructureDefinition/my-patient-profile
#   Encounter: http://example.org/fhir/StructureDefinition/my-encounter-profile
#
#
# The resources property corresponds to IG.definition.resource.
# SUSHI can auto-generate all of the resource entries based on
# the FSH definitions and/or information in any user-provided
# JSON or XML resource files. If the generated entries are not
# sufficient or complete, however, the author can add entries
# here. If the reference matches a generated entry, it will
# replace the generated entry. If it doesn't match any generated
# entries, it will be added to the generated entries. The format
# follows IG.definition.resource with the following differences:
#   * use IG.definition.resource.reference.reference as the YAML key.
#   * if the key is an id or name, SUSHI will replace it with the
#     correct URL when generating the IG JSON.
#   * specify "omit" to omit a FSH-generated resource from the
#     resource list.
#   * if the exampleCanonical is an id or name, SUSHI will replace
#     it with the correct canonical when generating the IG JSON.
#   * groupingId can be used, but top-level groups syntax may be a
#     better option (see below).
# The following are simple examples to demonstrate what this might
# look like:
#
# resources:
#   Patient/my-example-patient:
#     name: My Example Patient
#     description: An example Patient
#     exampleBoolean: true
#   Patient/bad-example: omit
#
#
# Groups can control certain aspects of the IG generation.  The IG
# documentation recommends that authors use the default groups that
# are provided by the templating framework, but if authors want to
# use their own instead, they can use the mechanism below.  This will
# create IG.definition.grouping entries and associate the individual
# resource entries with the corresponding groupIds. If a resource
# is specified by id or name, SUSHI will replace it with the correct
# URL when generating the IG JSON.
#
# groups:
#   GroupA:
#     name: Group A
#     description: The Alpha Group
#     resources:
#     - StructureDefinition/animal-patient
#     - StructureDefinition/arm-procedure
#   GroupB:
#     name: Group B
#     description: The Beta Group
#     resources:
#     - StructureDefinition/bark-control
#     - StructureDefinition/bee-sting
#
#
# The ImplementationGuide resource defines several other properties
# not represented above. These properties can be used as-is and
# should follow the format defined in ImplementationGuide:
# * date
# * meta
# * implicitRules
# * language
# * text
# * contained
# * extension
# * modifierExtension
# * experimental
# * useContext
# * copyright
# * packageId
#
#
# ╭──────────────────────────────────────────SUSHI flags───────────────────────────────────────────╮
# │  The flags below configure aspects of how SUSHI processes FSH.                                 │
# ╰────────────────────────────────────────────────────────────────────────────────────────────────╯
# The FSHOnly flag indicates if only FSH resources should be exported.
# If set to true, no IG related content will be generated.
# The default value for this property is false.
#
# FSHOnly: false
#
#
# When set to true, the "short" and "definition" field on the root element of an Extension will
# be set to the "Title" and "Description" of that Extension. Default is true.
#
# applyExtensionMetadataToRoot: true
#
#
# The instanceOptions property is used to configure certain aspects of how SUSHI processes instances.
# See the individual option definitions below for more detail.
#
# instanceOptions:
#   Determines for which types of Instances SUSHI will automatically set meta.profile
#   if InstanceOf references a profile:
#
#   setMetaProfile: always # always | never | inline-only | standalone-only
#
#
#   Determines for which types of Instances SUSHI will automatically set id
#   if InstanceOf references a profile:
#
#   setId: always # always | standalone-only<|MERGE_RESOLUTION|>--- conflicted
+++ resolved
@@ -148,12 +148,8 @@
     Dependencies: dependencies.html
     References: references.html
     Adapting Guidelines for Country use: adapting.html
-<<<<<<< HEAD
     Architect's Guide: architects_guide.html
-=======
     Scope: scoping.html
-    Architect Guide: architects_guide.html
->>>>>>> 51e92116
   Business Requirements: 
     Concepts: concepts.html
     Generic Personas: personas.html
